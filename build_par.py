--- conflicted
+++ resolved
@@ -4,21 +4,7 @@
 
 from datetime import datetime
 
-<<<<<<< HEAD
-year = 2018
-
-# use creds to create a client to interact with the Google Drive API
-scope = ['https://spreadsheets.google.com/feeds']
-creds = ServiceAccountCredentials.from_json_keyfile_name('ep-par-processing.json', scope)
-client = gspread.authorize(creds)
-
-# Find a workbook by name and open the first sheet
-# Make sure you use the right name here.
-book = client.open("PAR Data")
-
-=======
 # Some standard formatting to use throughout
->>>>>>> 6597ae44
 newline = "\\\\ \n"
 
 emph_none = "\emph{none}\n\n"
@@ -575,11 +561,7 @@
 
 def active_grant(grant_record,year):
 
-<<<<<<< HEAD
-    begin_date_obj = datetime.strptime(grant_record['BEGINDATE'],"%m/%d/%y")
-=======
     begin_date_obj = datetime.strptime(grant_record['STARTDATE'],"%m/%d/%y")
->>>>>>> 6597ae44
     end_date_obj = datetime.strptime(grant_record['ENDDATE'],"%m/%d/%y")
     return begin_date_obj.year <= year and end_date_obj.year >= year
     
